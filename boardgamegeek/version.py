--- conflicted
+++ resolved
@@ -1,7 +1,3 @@
 from __future__ import unicode_literals
 
-<<<<<<< HEAD
-__version__ = "1.0.0"
-=======
-__version__ = "1.0.1"
->>>>>>> 08f32130
+__version__ = "1.0.1"