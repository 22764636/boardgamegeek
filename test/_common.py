# coding: utf-8

import logging
import os
import io
import pytest
import sys
import xml.etree.ElementTree as ET


from boardgamegeek import BGGClient, CacheBackendNone


# Kinda hard to test without having a "test" user
TEST_VALID_USER = "fagentu007"
TEST_VALID_USER_ID = 818216
TEST_USER_WITH_LOTS_OF_FRIENDS = "Solamar"        # user chosen randomly (..after a long search :)) ), just needed
                                                  # someone with lots of friends :D
TEST_INVALID_USER = "someOneThatHopefullyWontExistPlsGuysDontCreateThisUser"
TEST_INVALID_GAME_NAME = "blablablathisgamewonteverexist"
TEST_GAME_NAME = "Agricola"
TEST_GAME_ID = 31260

#TEST_GAME_NAME_2 = "Merchant of Venus (second edition)"
#TEST_GAME_ID_2 = 131646

TEST_GAME_NAME_2 = "Advanced Third Reich"
TEST_GAME_ID_2 = 283

TEST_GUILD_ID = 1229
TEST_GUILD_ID_2 = 930

TEST_GAME_ACCESSORY_ID = 104163 # Descent: Journeys in the Dark (second edition) – Conversion Kit

<<<<<<< HEAD
if sys.version_info >= (3,):
    STR_TYPES_OR_NONE = [str, type(None)]
else:
    STR_TYPES_OR_NONE = [str, unicode, type(None)]

=======
# The top level directory for our XML files
XML_PATH = os.path.join(os.path.dirname(__file__), "xml")
>>>>>>> a3ba2ebc

@pytest.fixture
def xml():
    xml_code = """
    <root>
        <node1 attr="hello1" int_attr="1">text</node1>
        <node2 attr="hello2" int_attr="2" />
        <list>
            <li attr="elem1" int_attr="1" />
            <li attr="elem2" int_attr="2" />
            <li attr="elem3" int_attr="3" />
            <li attr="elem4" int_attr="4" />
        </list>
    </root>
    """
    return ET.fromstring(xml_code)


@pytest.fixture
def bgg():
    return BGGClient(cache=CacheBackendNone(), retries=2, retry_delay=1)


@pytest.fixture
def null_logger():
    # create logger
    logger = logging.getLogger("null")
    logger.setLevel(logging.ERROR)
    return logger

class MockResponse():
    """
    A simple object which contains all the fields we need from a response

    :param str text: the text to be returned with the response
    """
    def __init__(self, text):
        self.headers = {"content-type": "text/xml"}
        self.status_code = 200
        self.text = text

def simulate_bgg(url, params, timeout):
    last_slash = url.rindex('/')
    fragment = url[last_slash + 1:]

    sorted_params = sorted(params.items(), key=lambda t: t[0])
    query_string = '&'.join([str(k) + "=" + str(v) for k, v in sorted_params])

    filename = os.path.join(XML_PATH, fragment + "?" + query_string)

    with io.open(filename, "r", encoding="utf-8") as xmlfile:
        response_text = xmlfile.read()

    return MockResponse(response_text)<|MERGE_RESOLUTION|>--- conflicted
+++ resolved
@@ -32,16 +32,13 @@
 
 TEST_GAME_ACCESSORY_ID = 104163 # Descent: Journeys in the Dark (second edition) – Conversion Kit
 
-<<<<<<< HEAD
 if sys.version_info >= (3,):
     STR_TYPES_OR_NONE = [str, type(None)]
 else:
     STR_TYPES_OR_NONE = [str, unicode, type(None)]
 
-=======
 # The top level directory for our XML files
 XML_PATH = os.path.join(os.path.dirname(__file__), "xml")
->>>>>>> a3ba2ebc
 
 @pytest.fixture
 def xml():
